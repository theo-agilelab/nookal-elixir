defmodule Nookal.Appointment do
  import Nookal.Utils

  @type t() :: %__MODULE__{
          id: integer(),
          patient_id: integer(),
          date: Date.t(),
          start_time: Time.t(),
          end_time: Time.t(),
          location_id: integer(),
          type: String.t(),
          type_id: integer(),
          practitioner_id: integer(),
          email_reminder_sent?: Boolean.t(),
          arrived?: Boolean.t(),
          cancelled?: Boolean.t(),
          invoice_generated?: Boolean.t(),
          cancellation_date: NaiveDateTime.t(),
          notes: String.t(),
          date_created: NaiveDateTime.t(),
          date_modified: NaiveDateTime.t()
        }

  defstruct [
    :id,
    :patient_id,
    :date,
    :start_time,
    :end_time,
    :location_id,
    :type,
    :type_id,
    :practitioner_id,
    :email_reminder_sent?,
    :arrived?,
    :cancelled?,
    :invoice_generated?,
    :cancellation_date,
    :notes,
    :date_created,
    :date_modified
  ]

  @mapping [
    {:id, "ID", :integer},
    {:patient_id, "patientID", :integer},
    {:date, "appointmentDate", :date},
    {:start_time, "appointmentStartTime", :time},
    {:end_time, "appointmentEndTime", :time},
    {:location_id, "locationID", :integer},
    {:type, "appointmentType", :string},
    {:type_id, "appointmentTypeID", :integer},
    {:practitioner_id, "practitionerID", :integer},
    {:email_reminder_sent?, "emailReminderSent", :boolean},
    {:arrived?, "arrived", :boolean},
    {:cancelled?, "cancelled", :boolean},
    {:invoice_generated?, "invoiceGenerated", :boolean},
    {:cancellation_date, "cancellationDate", :naive_date_time},
    {:notes, "Notes", :string},
    {:date_created, "dateCreated", :naive_date_time},
    {:date_modified, "lastModified", :naive_date_time}
  ]

  def new(payload) when is_list(payload) do
    all_or_none_map(payload, &new/1)
  end

  def new(payload) do
<<<<<<< HEAD
    IO.inspect(payload)
    with {:ok, appointment} <- extract_fields(@mapping, payload, %__MODULE__{}) do
      {:ok, appointment}
    end
=======
    extract_fields(@mapping, payload, %__MODULE__{})
>>>>>>> 51c973a0
  end
end<|MERGE_RESOLUTION|>--- conflicted
+++ resolved
@@ -66,13 +66,8 @@
   end
 
   def new(payload) do
-<<<<<<< HEAD
-    IO.inspect(payload)
     with {:ok, appointment} <- extract_fields(@mapping, payload, %__MODULE__{}) do
       {:ok, appointment}
     end
-=======
-    extract_fields(@mapping, payload, %__MODULE__{})
->>>>>>> 51c973a0
   end
 end